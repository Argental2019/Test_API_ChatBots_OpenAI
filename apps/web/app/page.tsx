--- conflicted
+++ resolved
@@ -3,13 +3,9 @@
 import Link from "next/link";
 import Markdown from "@/components/markdown";
 import FooterPolicy from "@/components/FooterPolicy";
-<<<<<<< HEAD
+import { useVoiceRecorder } from "@/hooks/useVoiceRecorder";
+
 import BusquettiBanner from "@/components/BusquettiBanner";
-=======
-import { useVoiceRecorder } from "@/hooks/useVoiceRecorder";
-
-
->>>>>>> 87f1d414
 import React, { useMemo, useEffect, useRef, useState } from "react";
 import {
   Home,
